*** Settings ***
Force Tags      pybot   jybot
Resource        resources/sftp.txt
Suite Setup     Login And Upload Test Files
Suite Teardown  Remove Test Files and Close Connections
Library         Collections

*** Test Cases ***
List Directories Using Absolute Path
    ${expected} =  Create List  ${SUBDIRECTORY NAME}
    ${listing} =  List Directories In Directory  ${REMOTE TEST ROOT}
    Lists Should Be Equal  ${listing}  ${expected}

List Directories Using Relative Path
    ${expected} =  Create List  ${SUBDIRECTORY NAME}
    ${listing} =  List Directories In Directory  ${REMOTE TEST ROOT}
    Lists Should Be Equal  ${listing}  ${expected}

List Directories Using Current Directory
<<<<<<< HEAD
    ${expected} =  Create List  ${SUBDIRECTORY NAME}
=======
>>>>>>> 7513465e
    ${listing} =  List Directories In Directory  .
    Should Contain  ${listing}  ${REMOTE TEST ROOT NAME}

List Directories Using Symlink As Path
    [Setup]  Execute Command  ln -s ${REMOTE TEST ROOT} symlink
    ${expected} =  Create List  ${SUBDIRECTORY NAME}
    ${listing} =  List Directories In Directory  symlink
    Lists Should Be Equal  ${listing}  ${expected}
    [Teardown]  Execute Command  rm -f symlink

List Directories With Absolute Paths Using Absolute Path
<<<<<<< HEAD
    ${expected} =  Create List  ${REMOTE TEST ROOT}${/}${SUBDIRECTORY NAME}
=======
    ${expected} =  Create List  ${REMOTE TEST ROOT}/${EMPTY DIRECTORY NAME}
>>>>>>> 7513465e
    ${listing} =  List Directories In Directory  ${REMOTE TEST ROOT}  absolute=True
    Lists Should Be Equal  ${listing}  ${expected}

List Directories With Absolute Paths Using Relative
<<<<<<< HEAD
    ${expected} =  Create List  ${REMOTE TEST ROOT}${/}${SUBDIRECTORY NAME}
=======
    ${expected} =  Create List  ${REMOTE TEST ROOT}/${EMPTY DIRECTORY NAME}
>>>>>>> 7513465e
    ${target} =  Set Variable  ${REMOTE TEST ROOT}
    ${listing} =  List Directories In Directory  ${target}  absolute=True
    Lists Should Be Equal  ${listing}  ${expected}

List Directories With Absolute Paths Using Current Directory
    ${listing} =  List Directories In Directory  .  absolute=True
    Should Contain  ${listing}  ${REMOTE TEST ROOT}

List Directories Using Pattern
    ${expected} =  Create List  ${SUBDIRECTORY NAME}
    ${listing} =  List Directories In Directory  ${REMOTE TEST ROOT}  pattern=sub*
    Lists Should Be Equal  ${listing}  ${expected}

List Directories With Absolute Paths Using Pattern
<<<<<<< HEAD
    ${expected} =  Create List  ${REMOTE TEST ROOT}${/}${SUBDIRECTORY NAME}
    ${listing} =  List Directories In Directory  ${REMOTE TEST ROOT}  pattern=sub*
=======
    ${expected} =  Create List  ${REMOTE TEST ROOT}/${EMPTY DIRECTORY NAME}
    ${listing} =  List Directories In Directory  ${REMOTE TEST ROOT}  pattern=emp*
>>>>>>> 7513465e
    ...           absolute=True
    Lists Should Be Equal  ${listing}  ${expected}

List Directories Should Fail When Source Path Not Exists
    ${target} =  Set Variable  not_exists
    Run Keyword And Expect Error  There was no directory matching '${target}'.
    ...                           List Directories In Directory  ${target}
<|MERGE_RESOLUTION|>--- conflicted
+++ resolved
@@ -17,10 +17,6 @@
     Lists Should Be Equal  ${listing}  ${expected}
 
 List Directories Using Current Directory
-<<<<<<< HEAD
-    ${expected} =  Create List  ${SUBDIRECTORY NAME}
-=======
->>>>>>> 7513465e
     ${listing} =  List Directories In Directory  .
     Should Contain  ${listing}  ${REMOTE TEST ROOT NAME}
 
@@ -32,20 +28,12 @@
     [Teardown]  Execute Command  rm -f symlink
 
 List Directories With Absolute Paths Using Absolute Path
-<<<<<<< HEAD
-    ${expected} =  Create List  ${REMOTE TEST ROOT}${/}${SUBDIRECTORY NAME}
-=======
-    ${expected} =  Create List  ${REMOTE TEST ROOT}/${EMPTY DIRECTORY NAME}
->>>>>>> 7513465e
+    ${expected} =  Create List  ${REMOTE TEST ROOT}/${SUBDIRECTORY NAME}
     ${listing} =  List Directories In Directory  ${REMOTE TEST ROOT}  absolute=True
     Lists Should Be Equal  ${listing}  ${expected}
 
 List Directories With Absolute Paths Using Relative
-<<<<<<< HEAD
-    ${expected} =  Create List  ${REMOTE TEST ROOT}${/}${SUBDIRECTORY NAME}
-=======
-    ${expected} =  Create List  ${REMOTE TEST ROOT}/${EMPTY DIRECTORY NAME}
->>>>>>> 7513465e
+    ${expected} =  Create List  ${REMOTE TEST ROOT}/${SUBDIRECTORY NAME}
     ${target} =  Set Variable  ${REMOTE TEST ROOT}
     ${listing} =  List Directories In Directory  ${target}  absolute=True
     Lists Should Be Equal  ${listing}  ${expected}
@@ -60,13 +48,8 @@
     Lists Should Be Equal  ${listing}  ${expected}
 
 List Directories With Absolute Paths Using Pattern
-<<<<<<< HEAD
-    ${expected} =  Create List  ${REMOTE TEST ROOT}${/}${SUBDIRECTORY NAME}
+    ${expected} =  Create List  ${REMOTE TEST ROOT}/${SUBDIRECTORY NAME}
     ${listing} =  List Directories In Directory  ${REMOTE TEST ROOT}  pattern=sub*
-=======
-    ${expected} =  Create List  ${REMOTE TEST ROOT}/${EMPTY DIRECTORY NAME}
-    ${listing} =  List Directories In Directory  ${REMOTE TEST ROOT}  pattern=emp*
->>>>>>> 7513465e
     ...           absolute=True
     Lists Should Be Equal  ${listing}  ${expected}
 
